basic_settings:
  site_title: Lego Worship
  favicon_image: /images/favicon.ico

header_settings:
  logo_image: 
  logo_width: 100

menu_settings:
  menu_items:
    - title: 'SONGBOOK'
<<<<<<< HEAD
      url: '/songbbok/'
=======
      url: '/songbook/歌曲列表'
>>>>>>> 5bd3ccef
#    - title: 'BLOG'
#      url: '/blog/'

footer_settings:
  logo_image: 
  logo_width: 100
  tagline: Dwell in the house of the Lord.

hero_settings:
  background_image: /images/backgrounds/background-hero.svg

post_settings:
  grid_spacing: 10

contact_settings:
  email_address: ''
  form_action: 'https://formspree.io/hello@jekyllthemes.io'
  confirmation_url: '/thanks'
  email_subject: 'Contact form submission'
  send_button_text: 'Get in Touch'

social_settings:
  facebook_url: ''
  twitter_url: ''
  instagram_url: ''
  snapchat_url: ''
  youtube_url: ''
  google-plus_url: ''
  vimeo_url: ''
  pinterest_url: ''
  medium_url: ''
  quora_url: ''
  amazon_url: ''
  apple_url: ''
  android_url: ''
  tumblr_url: ''
  dribbble_url: ''
  behance_url: ''
  deviantart_url: ''
  github_url: 'https://github.com/kipyin/legoworship'
  reddit_url: ''
  flickr_url: ''
  etsy_url: ''
  kickstarter_url: ''
  soundcloud_url: ''
  spotify_url: ''
  bandcamp_url: ''
  linkedin_url: ''

color_settings:
  background_color: '#ffffff'
  background_alt_color: '#f4f5f6'
  text_dark_color: '#202224'
  text_medium_color: '#6C7A89'
  text_light_color: '#AEB3BB'
  accent_color: '#4C60E6'
  border_color: '#ECEDEF'
  error_color: '#D64541'

font_settings:
  font_embed: '<link href="https://fonts.googleapis.com/css?family=Rubik:400,500,700|Ubuntu+Mono:400,700" rel="stylesheet">'
  title_font: 'Rubik, sans-serif'
  body_font: '"Ubuntu Mono", sans-serif'
  regular_weight: 400
  bold_weight: 700
  site_title:
    small_size: 30
    medium_size: 40
    large_size: 45
    weight: 700
    letter_spacing: -0.02
  menu:
    small_size: 30
    medium_size: 15
    large_size: 17
    weight: 600
    letter_spacing: 0
  h1:
    size: 64
    size_small: 42
    weight: 700
    letter_spacing: -1.5
    letter_spacing_small: -1.2
    line_height: 72
    line_height_small: 48
  h2:
    size: 48
    size_small: 36
    weight: 700
    letter_spacing: -1.6
    letter_spacing_small: -1.04
    line_height: 56
    line_height_small: 44
  h3:
    size: 40
    size_small: 30
    weight: 700
    letter_spacing: -1.4
    letter_spacing_small: -0.54
    line_height: 48
    line_height_small: 36
  h4:
    size: 32
    size_small: 28
    weight: 700
    letter_spacing: -1
    letter_spacing_small: -0.6
    line_height: 36
  h5:
    small_size: 17
    medium_size: 20
    large_size: 20
    weight: 700
    letter_spacing: 0
    line_height: 1.6
  h6:
    small_size: 17
    medium_size: 20
    large_size: 20
    weight: 700
    letter_spacing: 0
    line_height: 1.6
  subtitle:
    size: 22
    size_small: 20
    weight_regular: 400
    weight_heavy: 500
    letter_spacing: 0.16
    letter_spacing_small: 0.2
    line_height: 32
    line_height_small: 28
  p:
    size: 18
    size_small: 17
    weight: 400
    letter_spacing: 0.04
    letter_spacing_small: 0
    line_height: 28
  p_small:
    size: 16
    size_small: 15
    weight: 400
    letter_spacing: 0
    line_height: 24
  label:
    size: 14
    small_size: 12
    weight: 500
    letter_spacing: 0.8
    small_letter_spacing: 0.5
    line_height: 16
  footnote:
    size: 13
    weight: 400
    letter_spacing: -0.04
    line_height: 12
  blockquote:
    small_size: 22
    medium_size: 30
    large_size: 38
    weight: 500
    letter_spacing: -0.02
    line_height: 1.6
  buttons:
    weight: 500
    letter_spacing: 0.4

advanced_settings:
  ajax_loading: true
  analytics_code: ""
  custom_styles: ""
  header_js: ""
  footer_js: ""<|MERGE_RESOLUTION|>--- conflicted
+++ resolved
@@ -9,11 +9,7 @@
 menu_settings:
   menu_items:
     - title: 'SONGBOOK'
-<<<<<<< HEAD
-      url: '/songbbok/'
-=======
       url: '/songbook/歌曲列表'
->>>>>>> 5bd3ccef
 #    - title: 'BLOG'
 #      url: '/blog/'
 
